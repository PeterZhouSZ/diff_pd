--- conflicted
+++ resolved
@@ -47,14 +47,7 @@
 ### Demos
 - `benchmark_3d` compares and reports the time cost of one forward call and one backward call in Newton-PCG, Newton-Cholesky, and PD. Below is the time cost on a benchmark cantilever beam with 4131 DoFs. We simulated the example for 30 frames with dt = `0.03`. `forward` and `backward` indicates the time cost for forward simulation (30 frames in total) and back propagation respectively. This result was generated with `OMP_NUM_THREADS=4`.
 ![benchmark](python/example/benchmark_3d/benchmark.png)
-<<<<<<< HEAD
-
-- `benchmark_semi_implicit_3d` reports the time cost, loss, and |grad| for the semi implicit solver over various dt values. Below is the time cost for a cantilever beam with 8019 DoFs. The solver was only stable for time steps smaller than 0.3 milliseconds. This result was generated on Seb's computer for `dt = [3e-4, 2e-4, 1e-4]`.
-![benchmark](python/example/benchmark_semi_implicit_3d/benchmark_semi_implicit_3d.png)
-
-=======
-- `tendon_routing_3d` implements a simple tendon routing example with forward and backward PD and two Newton baselines. The goal is to let the endpoint of the stick finger reach a target point in the 3D space. 
->>>>>>> dbbb9a22
+- `tendon_routing_3d` implements a simple tendon routing example with forward and backward PD and two Newton baselines. The goal is to let the endpoint of the stick finger reach a target point in the 3D space.
 - `sticky_finger_3d` optimizes a constant force applied to the nodes of a cuboid whose bottom is fixed on the ground. The goal is to bend the cuboid so that the upper-right corner reaches a target 3D position with zero velocity after 1 second. Optimization results with Newton-PCG, Newton-Cholesky, and PD are reported on the terminal, and a video of the final solution will pop up and play in the end.
 
 ## Implementation details of the `Deformable` class
