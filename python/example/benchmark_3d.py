import sys
sys.path.append('../')

import os
import subprocess
from pathlib import Path
import time
from pathlib import Path
import scipy.optimize
import numpy as np

from py_diff_pd.core.py_diff_pd_core import Deformable3d, Mesh3d, StdRealVector
from py_diff_pd.common.common import ndarray, create_folder
from py_diff_pd.common.common import print_info, PrettyTabular
from py_diff_pd.common.mesh import generate_hex_mesh
from py_diff_pd.common.display import render_hex_mesh, export_gif

if __name__ == '__main__':
    # Uncomment the following line to try random seeds.
    #seed = np.random.randint(1e5)
    seed = 42
    print('seed: {}'.format(seed))
    np.random.seed(seed)

    # Setting Thread Number
    max_threads = int(subprocess.run(["nproc", "--all"], capture_output=True).stdout)
    thread_cts = [2**i for i in range(max_threads) if 2**i <= max_threads]

    # Hyperparameters.
    youngs_modulus = 1e6
    poissons_ratio = 0.45
    density = 1e3
    cell_nums = (32, 8, 8)
    origin = np.random.normal(size=3)
    node_nums = (cell_nums[0] + 1, cell_nums[1] + 1, cell_nums[2] + 1)
    dx = 0.01
    methods = ('newton_pcg', 'newton_cholesky', 'pd')
<<<<<<< HEAD
    opts = ({ 'max_newton_iter': 100, 'max_ls_iter': 10, 'abs_tol': 1e-7, 'rel_tol': 1e-7, 'verbose': 0, 'thread_ct': 1 },
        { 'max_newton_iter': 100, 'max_ls_iter': 10, 'abs_tol': 1e-7, 'rel_tol': 1e-7, 'verbose': 0, 'thread_ct': 1 },
        { 'max_pd_iter': 100, 'abs_tol': 1e-7, 'rel_tol': 1e-7, 'verbose': 0, 'thread_ct': 1})
=======
    opts = ({ 'max_newton_iter': 500, 'max_ls_iter': 10, 'abs_tol': 1e-9, 'rel_tol': 1e-4, 'verbose': 0 },
        { 'max_newton_iter': 500, 'max_ls_iter': 10, 'abs_tol': 1e-9, 'rel_tol': 1e-4, 'verbose': 0 },
        { 'max_pd_iter': 500, 'abs_tol': 1e-9, 'rel_tol': 1e-4, 'verbose': 0 })
>>>>>>> f035e135

    # Initialization.
    folder = Path('benchmark_3d')
    create_folder(folder)
    img_resolution = (400, 400)
    render_samples = 8
    bin_file_name = folder / 'cuboid.bin'
    voxels = np.ones(cell_nums)
    generate_hex_mesh(voxels, dx, origin, bin_file_name)

    mesh = Mesh3d()
    mesh.Initialize(str(bin_file_name))

    deformable = Deformable3d()
    deformable.Initialize(str(bin_file_name), density, 'none', youngs_modulus, poissons_ratio)
    # Boundary conditions.
    for j in range(node_nums[1]):
        for k in range(node_nums[2]):
            node_idx = j * node_nums[2] + k
            vx, vy, vz = mesh.py_vertex(node_idx)
            deformable.SetDirichletBoundaryCondition(3 * node_idx, vx)
            deformable.SetDirichletBoundaryCondition(3 * node_idx + 1, vy)
            deformable.SetDirichletBoundaryCondition(3 * node_idx + 2, vz)
    # State-based forces.
    deformable.AddStateForce('gravity', [0, 0, -9.81])
    # Elasticity.
    deformable.AddPdEnergy('corotated', [youngs_modulus / (1 + poissons_ratio),], [])
    # Collisions.
    def to_index(i, j, k):
        return i * node_nums[1] * node_nums[2] + j * node_nums[2] + k
    collision_indices = [to_index(cell_nums[0], 0, 0), to_index(cell_nums[0], cell_nums[1], 0)]
    deformable.AddPdEnergy('planar_collision', [5e3, 0.0, 0.0, 1.0, -origin[2] + 2 * dx], collision_indices)

    # Initial state set by rotating the cuboid kinematically.
    dofs = deformable.dofs()
    vertex_num = mesh.NumOfVertices()
    q0 = ndarray(mesh.py_vertices())
    max_theta = np.pi / 6
    for i in range(1, node_nums[0]):
        theta = max_theta * i / (node_nums[0] - 1)
        c, s = np.cos(theta), np.sin(theta)
        R = ndarray([[1, 0, 0],
            [0, c, -s],
            [0, s, c]])
        center = ndarray([i * dx, cell_nums[1] / 2 * dx, cell_nums[2] / 2 * dx]) + origin
        for j in range(node_nums[1]):
            for k in range(node_nums[2]):
                idx = i * node_nums[1] * node_nums[2] + j * node_nums[2] + k
                v = ndarray(mesh.py_vertex(idx))
                q0[3 * idx:3 * idx + 3] = R @ (v - center) + center
    v0 = np.zeros(dofs)
    f_ext = np.random.normal(scale=0.1, size=dofs) * density * (dx ** 3)

    # Visualization.
    dt = 1e-2
    frame_num = 25
    def visualize(qvf, method, opt):
        create_folder(folder / method)
        q_init = ndarray(qvf[:dofs])
        v_init = ndarray(qvf[dofs:2 * dofs])
        f_ext = ndarray(qvf[2 * dofs:])
        q = [q_init,]
        v = [v_init,]
        for i in range(frame_num):
            q_cur = q[-1]
            v_cur = v[-1]
            deformable.PySaveToMeshFile(q_cur, str(folder / method / '{:04d}.bin'.format(i)))
            mesh = Mesh3d()
            mesh.Initialize(str(folder / method / '{:04d}.bin'.format(i)))
            render_hex_mesh(mesh, file_name=folder / method / '{:04d}.png'.format(i), resolution=img_resolution,
                sample=render_samples, transforms=[
                    ('t', -origin),
                    ('t', (0, 0, 2 * dx)),
                    ('t', (0, cell_nums[0] / 2 * dx, 0)),
                    ('s', 1.25 / ((cell_nums[0] + 2) * dx)),
                ])
            q_next_array = StdRealVector(dofs)
            v_next_array = StdRealVector(dofs)
            deformable.PyForward(method, q_cur, v_cur, f_ext, dt, opt, q_next_array, v_next_array)
            q_next = ndarray(q_next_array)
            v_next = ndarray(v_next_array)
            q.append(q_next)
            v.append(v_next)

        export_gif(folder / method, folder/ '{}.gif'.format(method), 5)
        os.system('eog {}'.format(folder / '{}.gif'.format(method)))

    for method, opt in zip(methods, opts):
        visualize(np.concatenate([q0, v0, f_ext]), method, opt)

    # Benchmark time.
    q_next_weight = np.random.normal(size=dofs)
    v_next_weight = np.random.normal(size=dofs)
    def loss_and_grad(qvf, method, opt, compute_grad):
        q_init = ndarray(qvf[:dofs])
        v_init = ndarray(qvf[dofs:2 * dofs])
        f_ext = ndarray(qvf[2 * dofs:])
        q = [q_init,]
        v = [v_init,]
        for i in range(frame_num):
            q_cur = q[-1]
            v_cur = v[-1]
            q_next_array = StdRealVector(dofs)
            v_next_array = StdRealVector(dofs)
            deformable.PyForward(method, q_cur, v_cur, f_ext, dt, opt, q_next_array, v_next_array)
            q_next = ndarray(q_next_array)
            v_next = ndarray(v_next_array)
            q.append(q_next)
            v.append(v_next)

        # Compute loss.
        loss = q[-1].dot(q_next_weight) + v[-1].dot(v_next_weight)
        dl_dq_next = np.copy(q_next_weight)
        dl_dv_next = np.copy(v_next_weight)
        dl_df_ext = np.zeros(dofs)

        # Compute gradients.
        if compute_grad:
            for i in reversed(range(frame_num)):
                dl_dq = StdRealVector(dofs)
                dl_dv = StdRealVector(dofs)
                dl_df = StdRealVector(dofs)
                deformable.PyBackward(method, q[i], v[i], f_ext, dt, q[i + 1], v[i + 1], dl_dq_next, dl_dv_next, opt,
                    dl_dq, dl_dv, dl_df)
                dl_dq_next = ndarray(dl_dq)
                dl_dv_next = ndarray(dl_dv)
                dl_df_ext += ndarray(dl_df)

            grad = np.concatenate([dl_dq_next, dl_dv_next, dl_df_ext])
            return loss, grad
        else:
            return loss

    # Benchmark time.
    print('Reporting time cost. DoFs: {:d}, frames: {:d}, dt: {:3.3e}'.format(
        3 * node_nums[0] * node_nums[1] * node_nums[2], frame_num, dt
    ))
    rel_tols = [1e-1, 1e-2, 1e-3, 1e-4]
    forward_backward_times = {}
    forward_times = {}
    backward_times = {}
    for method in methods:
        if method == 'pd' or method == 'newton_pcg':
            for thread_ct in thread_cts:
                meth_thread_num = '{}_{}threads'.format(method, thread_ct)
                forward_backward_times[meth_thread_num] = []
                forward_times[meth_thread_num] = []
                backward_times[meth_thread_num] = []
        else:
            forward_backward_times[method] = []
            forward_times[method] = []
            backward_times[method] = []

    for rel_tol in rel_tols:
        print_info('rel_tol: {:3.3e}'.format(rel_tol))
        tabular = PrettyTabular({
            'method': '{:^20s}',
            'forward and backward (s)': '{:3.3f}',
            'forward only (s)': '{:3.3f}',
            'loss': '{:3.3f}',
            '|grad|': '{:3.3f}'
        })
        print_info(tabular.head_string())

        x0 = np.concatenate([q0, v0, f_ext])
        for method, opt in zip(methods, opts):
            opt['rel_tol'] = rel_tol
<<<<<<< HEAD
            if method == 'pd' or method == 'newton_pcg':
                for thread_ct in thread_cts:
                    opt['thread_ct'] = thread_ct
                    meth_thread_num = '{}_{}threads'.format(method, thread_ct)
                    t0 = time.time()
                    loss_and_grad(x0, method, opt, True)
                    t1 = time.time()
                    loss_and_grad(x0, method, opt, False)
                    t2 = time.time()
                    print(tabular.row_string({ 'method': meth_thread_num, 'forward and backward (s)': t1 - t0, 'forward only (s)': t2 - t1 }))
                    forward_backward_times[meth_thread_num].append(t1 - t0)
                    forward_times[meth_thread_num].append(t2 - t1)
                    backward_times[meth_thread_num].append((t1 - t0) - (t2 - t1))
            else:
                t0 = time.time()
                loss_and_grad(x0, method, opt, True)
                t1 = time.time()
                loss_and_grad(x0, method, opt, False)
                t2 = time.time()
                print(tabular.row_string({ 'method': method, 'forward and backward (s)': t1 - t0, 'forward only (s)': t2 - t1 }))
                forward_backward_times[method].append(t1 - t0)
                forward_times[method].append(t2 - t1)
                backward_times[method].append((t1 - t0) - (t2 - t1))
=======
            t0 = time.time()
            loss, grad = loss_and_grad(x0, method, opt, True)
            t1 = time.time()
            loss_and_grad(x0, method, opt, False)
            t2 = time.time()
            print(tabular.row_string({
                'method': method,
                'forward and backward (s)': t1 - t0,
                'forward only (s)': t2 - t1,
                'loss': loss,
                '|grad|': np.linalg.norm(grad)
            }))
            forward_backward_times[method].append(t1 - t0)
            forward_times[method].append(t2 - t1)
            backward_times[method].append((t1 - t0) - (t2 - t1))
>>>>>>> f035e135

    import matplotlib.pyplot as plt
    fig = plt.figure(figsize=(15, 5))
    ax_fb = fig.add_subplot(131)
    ax_f = fig.add_subplot(132)
    ax_b = fig.add_subplot(133)
    titles = ['forward + backward', 'forward', 'backward']
    dash_list =[(5,0), (5,2), (2,5), (4,10), (3,3,2,2), (5,2,20,2), (5,5), (5,2,1,2)]
    for title, ax, t in zip(titles, (ax_fb, ax_f, ax_b), (forward_backward_times, forward_times, backward_times)):
        ax.set_xlabel('time (s)')
        ax.set_ylabel('relative error')
        ax.set_yscale('log')
        for method in methods:
            if method == 'pd' or method == 'newton_pcg':
                color = 'green' if method == 'pd' else 'blue'
                for thread_ct in thread_cts:
                    idx = thread_cts.index(thread_ct)
                    meth_thread_num = '{}_{}threads'.format(method, thread_ct)
                    ax.plot(t[meth_thread_num], rel_tols, label=meth_thread_num,
                     color=color, dashes=dash_list[idx])
            else:
                ax.plot(t[method], rel_tols, label=method, color='red')
        ax.grid(True)
        ax.legend()
        ax.set_title(title)

    fig.savefig(folder / 'benchmark.pdf')
    plt.show()<|MERGE_RESOLUTION|>--- conflicted
+++ resolved
@@ -23,8 +23,8 @@
     np.random.seed(seed)
 
     # Setting Thread Number
-    max_threads = int(subprocess.run(["nproc", "--all"], capture_output=True).stdout)
-    thread_cts = [2**i for i in range(max_threads) if 2**i <= max_threads]
+    max_threads = int(subprocess.run(['nproc', '--all'], capture_output=True).stdout)
+    thread_cts = [2 ** i for i in range(max_threads) if 2 ** i <= max_threads]
 
     # Hyperparameters.
     youngs_modulus = 1e6
@@ -35,15 +35,9 @@
     node_nums = (cell_nums[0] + 1, cell_nums[1] + 1, cell_nums[2] + 1)
     dx = 0.01
     methods = ('newton_pcg', 'newton_cholesky', 'pd')
-<<<<<<< HEAD
-    opts = ({ 'max_newton_iter': 100, 'max_ls_iter': 10, 'abs_tol': 1e-7, 'rel_tol': 1e-7, 'verbose': 0, 'thread_ct': 1 },
-        { 'max_newton_iter': 100, 'max_ls_iter': 10, 'abs_tol': 1e-7, 'rel_tol': 1e-7, 'verbose': 0, 'thread_ct': 1 },
-        { 'max_pd_iter': 100, 'abs_tol': 1e-7, 'rel_tol': 1e-7, 'verbose': 0, 'thread_ct': 1})
-=======
-    opts = ({ 'max_newton_iter': 500, 'max_ls_iter': 10, 'abs_tol': 1e-9, 'rel_tol': 1e-4, 'verbose': 0 },
-        { 'max_newton_iter': 500, 'max_ls_iter': 10, 'abs_tol': 1e-9, 'rel_tol': 1e-4, 'verbose': 0 },
-        { 'max_pd_iter': 500, 'abs_tol': 1e-9, 'rel_tol': 1e-4, 'verbose': 0 })
->>>>>>> f035e135
+    opts = ({ 'max_newton_iter': 500, 'max_ls_iter': 10, 'abs_tol': 1e-9, 'rel_tol': 1e-4, 'verbose': 0, 'thread_ct': 1 },
+        { 'max_newton_iter': 500, 'max_ls_iter': 10, 'abs_tol': 1e-9, 'rel_tol': 1e-4, 'verbose': 0, 'thread_ct': 1 },
+        { 'max_pd_iter': 500, 'abs_tol': 1e-9, 'rel_tol': 1e-4, 'verbose': 0, 'thread_ct': 1 })
 
     # Initialization.
     folder = Path('benchmark_3d')
@@ -211,47 +205,39 @@
         x0 = np.concatenate([q0, v0, f_ext])
         for method, opt in zip(methods, opts):
             opt['rel_tol'] = rel_tol
-<<<<<<< HEAD
             if method == 'pd' or method == 'newton_pcg':
                 for thread_ct in thread_cts:
                     opt['thread_ct'] = thread_ct
                     meth_thread_num = '{}_{}threads'.format(method, thread_ct)
                     t0 = time.time()
-                    loss_and_grad(x0, method, opt, True)
+                    loss, grad = loss_and_grad(x0, method, opt, True)
                     t1 = time.time()
                     loss_and_grad(x0, method, opt, False)
                     t2 = time.time()
-                    print(tabular.row_string({ 'method': meth_thread_num, 'forward and backward (s)': t1 - t0, 'forward only (s)': t2 - t1 }))
+                    print(tabular.row_string({
+                        'method': meth_thread_num,
+                        'forward and backward (s)': t1 - t0,
+                        'forward only (s)': t2 - t1,
+                        'loss': loss,
+                        '|grad|': np.linalg.norm(grad) }))
                     forward_backward_times[meth_thread_num].append(t1 - t0)
                     forward_times[meth_thread_num].append(t2 - t1)
                     backward_times[meth_thread_num].append((t1 - t0) - (t2 - t1))
             else:
                 t0 = time.time()
-                loss_and_grad(x0, method, opt, True)
+                loss, grad = loss_and_grad(x0, method, opt, True)
                 t1 = time.time()
                 loss_and_grad(x0, method, opt, False)
                 t2 = time.time()
-                print(tabular.row_string({ 'method': method, 'forward and backward (s)': t1 - t0, 'forward only (s)': t2 - t1 }))
+                print(tabular.row_string({
+                    'method': method,
+                    'forward and backward (s)': t1 - t0,
+                    'forward only (s)': t2 - t1,
+                    'loss': loss,
+                    '|grad|': np.linalg.norm(grad) }))
                 forward_backward_times[method].append(t1 - t0)
                 forward_times[method].append(t2 - t1)
                 backward_times[method].append((t1 - t0) - (t2 - t1))
-=======
-            t0 = time.time()
-            loss, grad = loss_and_grad(x0, method, opt, True)
-            t1 = time.time()
-            loss_and_grad(x0, method, opt, False)
-            t2 = time.time()
-            print(tabular.row_string({
-                'method': method,
-                'forward and backward (s)': t1 - t0,
-                'forward only (s)': t2 - t1,
-                'loss': loss,
-                '|grad|': np.linalg.norm(grad)
-            }))
-            forward_backward_times[method].append(t1 - t0)
-            forward_times[method].append(t2 - t1)
-            backward_times[method].append((t1 - t0) - (t2 - t1))
->>>>>>> f035e135
 
     import matplotlib.pyplot as plt
     fig = plt.figure(figsize=(15, 5))
@@ -259,7 +245,7 @@
     ax_f = fig.add_subplot(132)
     ax_b = fig.add_subplot(133)
     titles = ['forward + backward', 'forward', 'backward']
-    dash_list =[(5,0), (5,2), (2,5), (4,10), (3,3,2,2), (5,2,20,2), (5,5), (5,2,1,2)]
+    dash_list =[(5, 0), (5, 2), (2, 5), (4, 10), (3, 3, 2, 2), (5, 2, 20, 2), (5, 5), (5, 2, 1, 2)]
     for title, ax, t in zip(titles, (ax_fb, ax_f, ax_b), (forward_backward_times, forward_times, backward_times)):
         ax.set_xlabel('time (s)')
         ax.set_ylabel('relative error')
@@ -279,4 +265,5 @@
         ax.set_title(title)
 
     fig.savefig(folder / 'benchmark.pdf')
+    fig.savefig(folder / 'benchmark.png')
     plt.show()