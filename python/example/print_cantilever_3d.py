import sys
sys.path.append('../')

from pathlib import Path
import pickle
import matplotlib.pyplot as plt
import numpy as np

from py_diff_pd.common.common import print_info

if __name__ == '__main__':
<<<<<<< HEAD
    folder = Path('cantilever_3d')
    for thread_ct in [4, 8, 16, 32,]:
        data_file = folder / 'data_{:04d}_threads.bin'.format(thread_ct)
=======
    for thread_ct in [2, 4, 8, 12, 16,]:
        data_file = Path('cantilever_3d') / 'data_{:04d}_threads.bin'.format(thread_ct)
>>>>>>> 06974a0c
        if data_file.exists():
            print_info('Loading {}'.format(data_file))
            data = pickle.load(open(data_file, 'rb'))
            for method in ['newton_pcg', 'newton_cholesky', 'pd']:
                total_time = 0
                avg_forward = 0
                average_backward = 0
                iter = 0
                for d in data[method]:
                    print('loss: {:8.3f}, |grad|: {:8.3f}, E: {:8.3e}, nu: {:4.3f}, forward time: {:6.3f}s, backward time: {:6.3f}s'.format(
                        d['loss'], np.linalg.norm(d['grad']), d['E'], d['nu'], d['forward_time'], d['backward_time']))
                    total_time += d['forward_time'] + d['backward_time']
                    average_backward += d['backward_time']
                    avg_forward += d['forward_time']
                    iter += 1
                avg_forward /= iter
                average_backward /= iter
                print_info('Optimizing with {} finished in {:6.3f} seconds. Average Backward time: {}, Average Forward Time = {}'.format(method, total_time, average_backward, avg_forward))

    plt.rc('pdf', fonttype=42)
    plt.rc('font', size=16)             # Controls default text sizes.
    plt.rc('axes', titlesize=16)        # Fontsize of the axes title.
    plt.rc('axes', labelsize=16)        # Fontsize of the x and y labels.
    plt.rc('xtick', labelsize=16)       # Fontsize of the tick labels.
    plt.rc('ytick', labelsize=16)       # Fontsize of the tick labels.
    plt.rc('legend', fontsize=16)       # Legend fontsize.
    plt.rc('figure', titlesize=16)      # Fontsize of the figure title.
    Es = {}
    nus = {}
    losses = {}
    for method in ['newton_pcg', 'newton_cholesky', 'pd']:
        Es[method] = [d['E'] for d in data[method]]
        nus[method] = [d['nu'] for d in data[method]]
        losses[method] = [d['loss'] for d in data[method]]
    fig = plt.figure(figsize=(18, 8))
    ax_E = fig.add_subplot(131)
    ax_E.plot([1e6 for _ in range(iter)], label='ground truth', linestyle='--', color='tab:orange', linewidth=2)
    ax_nu = fig.add_subplot(132)
    ax_nu.plot([0.45 for _ in range(iter)], label='ground truth', linestyle='--', color='tab:orange', linewidth=2)
    ax_loss = fig.add_subplot(133)
    ax_loss.plot([0 for _ in range(iter)], label='ground truth', linestyle='--', color ='tab:orange', linewidth=2)
    titles = ['Young\'s modulus estimate', 'Poisson\'s ratio estimate', 'Loss']
    for title, ax, y in zip(titles, (ax_E, ax_nu, ax_loss), (Es, nus, losses)):
        if 'modulus' in title:
            ax.set_ylabel("log(Young's modulus) (Pa)")
            ax.ticklabel_format(axis='y', style='sci')
            ax.set_yscale('log')
        elif 'Poisson' in title:
            ax.set_ylabel("log(Poisson's ratio) (/)")
            ax.set_yscale('log')
        else:
            ax.set_ylabel("Magnitude")
        ax.set_xlabel('iterations')
        for method, color in zip(['newton_pcg', 'newton_cholesky', 'pd'], ['tab:blue', 'tab:red', 'tab:green']):
            ax.plot(y[method], label=method, color=color, linewidth=2)
        ax.grid(True)
        ax.set_title(title)
        ax.legend()

    fig.tight_layout()

    fig.savefig(folder / 'parameter_estimation.pdf')
    fig.savefig(folder / 'parameter_estimation.png')
    plt.show()<|MERGE_RESOLUTION|>--- conflicted
+++ resolved
@@ -9,14 +9,8 @@
 from py_diff_pd.common.common import print_info
 
 if __name__ == '__main__':
-<<<<<<< HEAD
-    folder = Path('cantilever_3d')
-    for thread_ct in [4, 8, 16, 32,]:
-        data_file = folder / 'data_{:04d}_threads.bin'.format(thread_ct)
-=======
-    for thread_ct in [2, 4, 8, 12, 16,]:
+    for thread_ct in [2, 4, 8]:
         data_file = Path('cantilever_3d') / 'data_{:04d}_threads.bin'.format(thread_ct)
->>>>>>> 06974a0c
         if data_file.exists():
             print_info('Loading {}'.format(data_file))
             data = pickle.load(open(data_file, 'rb'))
