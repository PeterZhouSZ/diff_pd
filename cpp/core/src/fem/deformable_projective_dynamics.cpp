#include "fem/deformable.h"
#include "common/common.h"
#include "Eigen/SparseCholesky"

#include <omp.h>

template<int vertex_dim, int element_dim>
void Deformable<vertex_dim, element_dim>::SetupProjectiveDynamicsSolver(const real dt) const {
    CheckError(!material_, "PD does not support material models.");

    if (pd_solver_ready_) return;
    // Assemble and pre-factorize the left-hand-side matrix.
    const int element_num = mesh_.NumOfElements();
    const int sample_num = element_dim;
    const int vertex_num = mesh_.NumOfVertices();
    // The left-hand side is (m / h^2 + \sum w_i SAAS)q.
    // Here we assemble I + h^2/m \sum w_i SAAS.
    const real mass = density_ * cell_volume_;
    const real h2m = dt * dt / mass;
    std::array<SparseMatrixElements, vertex_dim> nonzeros;
    for (int i = 0; i < dofs_; ++i) {
        // Skip dofs fixed by the dirichlet boundary conditions -- we will add them back later.
        if (dirichlet_.find(i) == dirichlet_.end()) {
            const int node_idx = i / vertex_dim;
            const int node_offset = i % vertex_dim;
            nonzeros[node_offset].push_back(Eigen::Triplet<real>(node_idx, node_idx, 1));
        }
    }

    // Part II: PD element energy.
    real w = 0;
    for (const auto& energy : pd_element_energies_) w += energy->stiffness();
    w *= cell_volume_ / sample_num;
    const real h2mw = h2m * w;
    // For each element and for eacn sample, AS maps q to the deformation gradient F.
    std::array<SparseMatrixElements, sample_num> AtA;
    for (int j = 0; j < sample_num; ++j) AtA[j] = FromSparseMatrix(pd_At_[j] * pd_A_[j]);
    for (int i = 0; i < element_num; ++i) {
        const Eigen::Matrix<int, element_dim, 1> vi = mesh_.element(i);
        std::array<int, vertex_dim * element_dim> remap_idx;
        for (int j = 0; j < element_dim; ++j)
            for (int k = 0; k < vertex_dim; ++k)
                remap_idx[j * vertex_dim + k] = vertex_dim * vi[j] + k;
        for (int j = 0; j < sample_num; ++j) {
            // Add h2mw * SAAS to nonzeros.
            for (const auto& triplet: AtA[j]) {
                const int row = triplet.row();
                const int col = triplet.col();
                const real val = triplet.value() * h2mw;
                // Skip dofs that are fixed by dirichlet boundary conditions.
                if (dirichlet_.find(remap_idx[row]) == dirichlet_.end() &&
                    dirichlet_.find(remap_idx[col]) == dirichlet_.end()) {
                    const int r = remap_idx[row];
                    const int c = remap_idx[col];
                    CheckError((r - c) % vertex_dim == 0, "AtA violates the assumption that x, y, and z are decoupled.");
                    nonzeros[r % vertex_dim].push_back(Eigen::Triplet<real>(r / vertex_dim, c / vertex_dim, val));
                }
            }
        }
    }

    // PdVertexEnergy terms.
    for (const auto& pair : pd_vertex_energies_) {
        const auto& energy = pair.first;
        const real stiffness = energy->stiffness();
        const real h2mw = h2m * stiffness;
        for (const int idx : pair.second)
            for (int k = 0; k < vertex_dim; ++k)
                nonzeros[k].push_back(Eigen::Triplet<real>(idx, idx, h2mw));
    }

    // Part III: add back dirichlet boundary conditions.
    for (const auto& pair : dirichlet_) {
        const int node_idx = pair.first / vertex_dim;
        const int node_offset = pair.first % vertex_dim;
        nonzeros[node_offset].push_back(Eigen::Triplet<real>(node_idx, node_idx, 1));
    }

    // Assemble and pre-factorize the matrix.
    for (int i = 0; i < vertex_dim; ++i) {
        pd_lhs_[i] = ToSparseMatrix(vertex_num, vertex_num, nonzeros[i]);
        pd_solver_[i].compute(pd_lhs_[i]);
        CheckError(pd_solver_[i].info() == Eigen::Success, "Cholesky solver failed to factorize the matrix.");
    }
    pd_solver_ready_ = true;
}

// Returns \sum w_i (SA)'Bp.
template<int vertex_dim, int element_dim>
const VectorXr Deformable<vertex_dim, element_dim>::ProjectiveDynamicsLocalStep(const VectorXr& q_cur) const {
    CheckError(!material_, "PD does not support material models.");
    for (const auto& pair : dirichlet_) CheckError(q_cur(pair.first) == pair.second, "Boundary conditions violated.");

    // We minimize:
    // ... + w_i / 2 * \|ASq_i + Asq_0 - Bp(q)\|^2
    // where q_i = q_cur but with all dirichlet boundaries set to zero, and q_0 is all zero but all dirichlet
    // boundary conditions are set.
    // Taking the gradients:
    // ... + w_i S'A'(ASq_i + ASq_0 - Bp(q)) and the rows corresponding to dirichlet should be cleared.
    // The lhs becomes:
    // (M + w_i S'A'AS)q_i with dirichlet enetries properly set as 0 or 1.
    // The rhs becomes:
    // w_i S'A'(Bp(q) - ASq_0). Do not worry about the rows corresponding to dirichlet --- it will be set in
    // the forward and backward functions. 

    const int sample_num = element_dim;
    // Handle dirichlet boundary conditions.
    VectorXr q_boundary = VectorXr::Zero(dofs_);
    for (const auto& pair : dirichlet_) q_boundary(pair.first) = pair.second;

    std::array<VectorXr, element_dim> pd_rhss;
    for (int i = 0; i < element_dim; ++i) pd_rhss[i] = VectorXr::Zero(dofs_);

    // Project PdElementEnergy.
    const int element_num = mesh_.NumOfElements();
    for (const auto& energy : pd_element_energies_) {
        const real w = energy->stiffness() * cell_volume_ / sample_num;
        #pragma omp parallel for
        for (int i = 0; i < element_num; ++i) {
            const Eigen::Matrix<int, element_dim, 1> vi = mesh_.element(i);
            const auto deformed = ScatterToElementFlattened(q_cur, i);
            const auto deformed_dirichlet = ScatterToElementFlattened(q_boundary, i);
            for (int j = 0; j < sample_num; ++j) {
                const Eigen::Matrix<real, vertex_dim * vertex_dim, 1> F_flattened = pd_A_[j] * deformed;
                const Eigen::Matrix<real, vertex_dim * vertex_dim, 1> F_bound = pd_A_[j] * deformed_dirichlet;
                const Eigen::Matrix<real, vertex_dim, vertex_dim> F = Eigen::Map<const Eigen::Matrix<real, vertex_dim, vertex_dim>>(
                    F_flattened.data(), vertex_dim, vertex_dim
                );
                const Eigen::Matrix<real, vertex_dim, vertex_dim> Bp = energy->ProjectToManifold(F);
                const Eigen::Matrix<real, vertex_dim * vertex_dim, 1> Bp_flattened = Eigen::Map<
                    const Eigen::Matrix<real, vertex_dim * vertex_dim, 1>>(Bp.data(), Bp.size());
                const Eigen::Matrix<real, vertex_dim * element_dim, 1> AtBp = pd_At_[j] * (Bp_flattened - F_bound);
                for (int k = 0; k < element_dim; ++k)
                    for (int d = 0; d < vertex_dim; ++d)
                        pd_rhss[k](vertex_dim * vi[k] + d) += w * AtBp(k * vertex_dim + d);
            }
        }
    }
    VectorXr pd_rhs = VectorXr::Zero(dofs_);
    for (int i = 0; i < element_dim; ++i) pd_rhs += pd_rhss[i];

    // Project PdVertexEnergy.
    for (const auto& pair : pd_vertex_energies_) {
        const auto& energy = pair.first;
        const real wi = energy->stiffness();
        for (const int idx : pair.second) {
            // rhs = w_i S'A'(Bp(q) - ASq_0).
            const Eigen::Matrix<real, vertex_dim, 1> Bp = energy->ProjectToManifold(q_cur.segment(vertex_dim * idx, vertex_dim));
            const Eigen::Matrix<real, vertex_dim, 1> ASq0 = q_boundary.segment(vertex_dim * idx, vertex_dim);

            pd_rhs.segment(vertex_dim * idx, vertex_dim) += wi * (Bp - ASq0);
        }
    }

    return pd_rhs;
}

template<int vertex_dim, int element_dim>
void Deformable<vertex_dim, element_dim>::ForwardProjectiveDynamics(const VectorXr& q, const VectorXr& v, const VectorXr& f_ext, const real dt,
    const std::map<std::string, real>& options, VectorXr& q_next, VectorXr& v_next) const {
    CheckError(!material_, "PD does not support material models.");

    CheckError(options.find("max_pd_iter") != options.end(), "Missing option max_pd_iter.");
    CheckError(options.find("abs_tol") != options.end(), "Missing option abs_tol.");
    CheckError(options.find("rel_tol") != options.end(), "Missing option rel_tol.");
    CheckError(options.find("verbose") != options.end(), "Missing option verbose.");
    CheckError(options.find("thread_ct") != options.end(), "Missing option thread_ct.");
    const int max_pd_iter = static_cast<int>(options.at("max_pd_iter"));
    const real abs_tol = options.at("abs_tol");
    const real rel_tol = options.at("rel_tol");
    const int verbose_level = static_cast<int>(options.at("verbose"));
    const int thread_ct = static_cast<int>(options.at("thread_ct"));
    CheckError(max_pd_iter > 0, "Invalid max_pd_iter: " + std::to_string(max_pd_iter));

    omp_set_num_threads(thread_ct);
    // Pre-factorize the matrix -- it will be skipped if the matrix has already been factorized.
    SetupProjectiveDynamicsSolver(dt);

    const real mass = density_ * cell_volume_;
    const real h2m = dt * dt / mass;
    const VectorXr f_state = ForwardStateForce(q, v);
    const VectorXr rhs = q + dt * v + h2m * (f_ext + f_state);
    VectorXr q_sol = rhs;   // Initial guess.
    VectorXr selected = VectorXr::Ones(dofs_);
    // Enforce boundary conditions.
    for (const auto& pair : dirichlet_) {
        const int dof = pair.first;
        const real val = pair.second;
        if (q(dof) != val)
            PrintWarning("Inconsistent dirichlet boundary conditions at q(" + std::to_string(dof)
                + "): " + std::to_string(q(dof)) + " != " + std::to_string(val));
        q_sol(dof) = val;
        selected(dof) = 0;
    }
    VectorXr force_sol = PdEnergyForce(q_sol);
    if (verbose_level > 0) PrintInfo("Projective dynamics");
    for (int i = 0; i < max_pd_iter; ++i) {
        if (verbose_level > 0) PrintInfo("Iteration " + std::to_string(i));
        // Local step.
        if (verbose_level > 1) Tic();
        VectorXr pd_rhs = rhs + h2m * ProjectiveDynamicsLocalStep(q_sol);
        for (const auto& pair : dirichlet_) pd_rhs(pair.first) = pair.second;
        if (verbose_level > 1) Toc("Local step");

        // Global step.
        if (verbose_level > 1) Tic();
        const VectorXr q_sol_next = PdLhsSolve(pd_rhs);
        if (verbose_level > 1) Toc("Global step");

        // Check for convergence.
        if (verbose_level > 1) Tic();
        const VectorXr force_next = PdEnergyForce(q_sol_next);
        const VectorXr lhs = q_sol_next - h2m * force_next;
        const real abs_error = VectorXr((lhs - rhs).array() * selected.array()).norm();
        const real rhs_norm = VectorXr(selected.array() * rhs.array()).norm();
        if (verbose_level > 1) Toc("Convergence");
        if (verbose_level > 1) std::cout << "abs_error = " << abs_error << ", rel_tol * rhs_norm = " << rel_tol * rhs_norm << std::endl;
        if (abs_error <= rel_tol * rhs_norm + abs_tol) {
            q_next = q_sol_next;
            v_next = (q_next - q) / dt;
            return;
        }

        // Update.
        q_sol = q_sol_next;
        force_sol = force_next;
    }
    PrintError("Projective dynamics method fails to converge.");
}

template<int vertex_dim, int element_dim>
const VectorXr Deformable<vertex_dim, element_dim>::ProjectiveDynamicsLocalStepTransposeDifferential(
    const VectorXr& q_cur, const VectorXr& dq_cur) const {
    CheckError(!material_, "PD does not support material models.");
    for (const auto& pair : dirichlet_) CheckError(q_cur(pair.first) == pair.second, "Boundary conditions violated.");

    const int sample_num = element_dim;
    // Implements w * S' * A' * (d(BP)/dF)^T * A * (Sx).

    const int element_num = mesh_.NumOfElements();
    std::array<VectorXr, element_dim> pd_rhss;
    for (int i = 0; i < element_dim; ++i) pd_rhss[i] = VectorXr::Zero(dofs_);
    // Project PdElementEnergy.
    #pragma omp parallel for
    for (int i = 0; i < element_num; ++i) {
        const Eigen::Matrix<int, element_dim, 1> vi = mesh_.element(i);
        const auto deformed = ScatterToElementFlattened(q_cur, i);
        const auto ddeformed = ScatterToElementFlattened(dq_cur, i);
        Eigen::Matrix<real, vertex_dim * element_dim, vertex_dim * element_dim> wAtdBptAS; wAtdBptAS.setZero();
        for (int j = 0; j < sample_num; ++j) {    
            const Eigen::Matrix<real, vertex_dim * vertex_dim, 1> F_flattened = pd_A_[j] * deformed;
            const Eigen::Matrix<real, vertex_dim, vertex_dim> F = Eigen::Map<const Eigen::Matrix<real, vertex_dim, vertex_dim>>(
                F_flattened.data(), vertex_dim, vertex_dim
            );
            Eigen::Matrix<real, vertex_dim * vertex_dim, vertex_dim * vertex_dim> wdBpT; wdBpT.setZero();
            for (const auto& energy : pd_element_energies_) {
                const real w = energy->stiffness() * cell_volume_ / sample_num;
                const Eigen::Matrix<real, vertex_dim * vertex_dim, vertex_dim * vertex_dim> dBp = energy->ProjectToManifoldDifferential(F);
                wdBpT += w * dBp.transpose();
            }
            wAtdBptAS += pd_At_[j] * wdBpT * pd_A_[j];
        }
        const Eigen::Matrix<real, vertex_dim * element_dim, 1> wAtdBptASx = wAtdBptAS * ddeformed;
        for (int k = 0; k < element_dim; ++k)
            for (int d = 0; d < vertex_dim; ++d)
                pd_rhss[k](vertex_dim * vi[k] + d) += wAtdBptASx(k * vertex_dim + d);
    }
    VectorXr pd_rhs = VectorXr::Zero(dofs_);
    for (int i = 0; i < element_dim; ++i) pd_rhs += pd_rhss[i];

    // Project PdVertexEnergy.
    // w * S' * A' * (d(BP)/dF)^T * A * (Sx).
    for (const auto& pair : pd_vertex_energies_) {
        const auto& energy = pair.first;
        const real wi = energy->stiffness();
        for (const int idx : pair.second) {
            const Eigen::Matrix<real, vertex_dim, 1> dBptAd =
                energy->ProjectToManifoldDifferential(q_cur.segment(vertex_dim * idx, vertex_dim)).transpose()
                * dq_cur.segment(vertex_dim * idx, vertex_dim);
            pd_rhs.segment(vertex_dim * idx, vertex_dim) += wi * dBptAd;
        }
    }

    return pd_rhs;
}

template<int vertex_dim, int element_dim>
void Deformable<vertex_dim, element_dim>::SetupProjectiveDynamicsLocalStepTransposeDifferential(const VectorXr& q_cur,
    std::vector<Eigen::Matrix<real, vertex_dim * element_dim, vertex_dim * element_dim>>& pd_backward_local_matrices) const {
    CheckError(!material_, "PD does not support material models.");
    for (const auto& pair : dirichlet_) CheckError(q_cur(pair.first) == pair.second, "Boundary conditions violated.");

    const int sample_num = element_dim;
    // Implements w * S' * A' * (d(BP)/dF)^T * A * (Sx).

    const int element_num = mesh_.NumOfElements();
    // Project PdElementEnergy.
    pd_backward_local_matrices.resize(element_num);
    #pragma omp parallel for
    for (int i = 0; i < element_num; ++i) {
        const auto deformed = ScatterToElementFlattened(q_cur, i);
        Eigen::Matrix<real, vertex_dim * element_dim, vertex_dim * element_dim> wAtdBptAS; wAtdBptAS.setZero();
        for (int j = 0; j < sample_num; ++j) {    
            const Eigen::Matrix<real, vertex_dim * vertex_dim, 1> F_flattened = pd_A_[j] * deformed;
            const Eigen::Matrix<real, vertex_dim, vertex_dim> F = Eigen::Map<const Eigen::Matrix<real, vertex_dim, vertex_dim>>(
                F_flattened.data(), vertex_dim, vertex_dim
            );
            Eigen::Matrix<real, vertex_dim * vertex_dim, vertex_dim * vertex_dim> wdBpT; wdBpT.setZero();
            for (const auto& energy : pd_element_energies_) {
                const real w = energy->stiffness() * cell_volume_ / sample_num;
                const Eigen::Matrix<real, vertex_dim * vertex_dim, vertex_dim * vertex_dim> dBp = energy->ProjectToManifoldDifferential(F);
                wdBpT += w * dBp.transpose();
            }
            wAtdBptAS += pd_At_[j] * wdBpT * pd_A_[j];
        }
        pd_backward_local_matrices[i] = wAtdBptAS;
    }
}

template<int vertex_dim, int element_dim>
const VectorXr Deformable<vertex_dim, element_dim>::ApplyProjectiveDynamicsLocalStepTransposeDifferential(const VectorXr& q_cur,
    const std::vector<Eigen::Matrix<real, vertex_dim * element_dim, vertex_dim * element_dim>>& pd_backward_local_matrices,
    const VectorXr& dq_cur) const {
    CheckError(!material_, "PD does not support material models.");
    for (const auto& pair : dirichlet_) CheckError(q_cur(pair.first) == pair.second, "Boundary conditions violated.");

    // Implements w * S' * A' * (d(BP)/dF)^T * A * (Sx).
    const int element_num = mesh_.NumOfElements();
    std::array<VectorXr, element_dim> pd_rhss;
    for (int i = 0; i < element_dim; ++i) pd_rhss[i] = VectorXr::Zero(dofs_);
    // Project PdElementEnergy.
    #pragma omp parallel for
    for (int i = 0; i < element_num; ++i) {
        const auto ddeformed = ScatterToElementFlattened(dq_cur, i);
        const Eigen::Matrix<real, vertex_dim * element_dim, 1> wAtdBptASx = pd_backward_local_matrices[i] * ddeformed;
        const Eigen::Matrix<int, element_dim, 1> vi = mesh_.element(i);
        for (int k = 0; k < element_dim; ++k)
            for (int d = 0; d < vertex_dim; ++d)
                pd_rhss[k](vertex_dim * vi(k) + d) += wAtdBptASx(k * vertex_dim + d);
    }
    VectorXr pd_rhs = VectorXr::Zero(dofs_);
    for (int i = 0; i < element_dim; ++i) pd_rhs += pd_rhss[i];

    // Project PdVertexEnergy.
    // w * S' * A' * (d(BP)/dF)^T * A * (Sx).
    for (const auto& pair : pd_vertex_energies_) {
        const auto& energy = pair.first;
        const real wi = energy->stiffness();
        for (const int idx : pair.second) {
            const Eigen::Matrix<real, vertex_dim, 1> dBptAd =
                energy->ProjectToManifoldDifferential(q_cur.segment(vertex_dim * idx, vertex_dim)).transpose()
                * dq_cur.segment(vertex_dim * idx, vertex_dim);
            pd_rhs.segment(vertex_dim * idx, vertex_dim) += wi * dBptAd;
        }
    }

    return pd_rhs;
}

template<int vertex_dim, int element_dim>
void Deformable<vertex_dim, element_dim>::BackwardProjectiveDynamics(const VectorXr& q, const VectorXr& v, const VectorXr& f_ext,
    const real dt, const VectorXr& q_next, const VectorXr& v_next, const VectorXr& dl_dq_next, const VectorXr& dl_dv_next,
    const std::map<std::string, real>& options, VectorXr& dl_dq, VectorXr& dl_dv, VectorXr& dl_df_ext) const {
    CheckError(!material_, "PD does not support material models.");
    for (const auto& pair : dirichlet_) CheckError(q_next(pair.first) == pair.second, "Dirichlet boundary conditions violated.");

    // q_mid - h2m * f_pd(q_mid) = select(q + h * v + h2m * f_ext + h2m * f_state(q, v)).
    // q_next = [q_mid, q_bnd].
    // v_next = (q_next - q) / dt.
    // So, the computational graph looks like this:
    // (q, v, f_ext) -> q_mid -> q_next.
    // (q, q_next) -> v_next.
    // Back-propagate (q, q_next) -> v_next.
    const VectorXr dl_dq_next_agg = dl_dq_next + dl_dv_next / dt;
    dl_dq = -dl_dv_next / dt;
    // Back-propagate q_mid -> q_next = [q_mid, q_bnd].
    VectorXr dl_dq_mid = dl_dq_next_agg;
    for (const auto& pair : dirichlet_) dl_dq_mid(pair.first) = 0;
    // Now the hard part:
    // q_mid - h2m * f_pd(q_mid) = select(q + h * v + h2m * f_ext + h2m * f_state(q, v)).
    const real mass = density_ * cell_volume_;
    const real h2m = dt * dt / mass;
    // Note that there is no need to handle boundary conditions specifically.
    // Elastic energy = w_i / 2 * \|ASq_i + Asq_0 - Bp(q)\|^2
    // where q_i = q_cur but with all dirichlet boundaries set to zero, and q_0 is all zero but all dirichlet
    // boundary conditions are set.
    // Taking the gradients:
    // ... + w_i S'A'(ASq_i + ASq_0 - Bp(q)) and the rows corresponding to dirichlet should be cleared.
    // The lhs becomes:
    // (M + w_i S'A'AS)q_i with dirichlet enetries properly set as 0 or 1.
    // The force becomes:
    // f = w_i S'A'(Bp(q) - ASq_0 - ASq_i).
    // q_mid + h2m wi * S'A'ASq_mid - h2m * wi * S'A'Bp = q + hv + h2m f_ext + h2m f_state(q, v) =: rhs.
    // (I + h2mw * S'A'AS) * J - h2mw * S'A' d(BP)/dq_mid * J = drhs/d*.
<<<<<<< HEAD
    // J = (I + h2mw * S'A'AS - h2mw * S'A' d(BP)/dq_next)^(-1) * drhs/d*
=======
    // J = (I + h2mw * S'A'AS - h2mw * S'A' d(BP)/dq_next)^(-1) * drhs/d*.
>>>>>>> f035e135
    // (I + h2mw * S'A'AS - h2mw * S'A' d(BP)/dq_next)^T * x = dl_dq_mid.
    // So the crux is to solve x from the equation below:
    // (I + h2m * S'A'AS)x = dl_dq_mid + h2mw * d(BP)/dq_mid^T * AS x.
    // Let F = ASq_mid.
    // h2mw * d(BP)/dq_mid^T * ASx = h2mw * S' * A' * (d(BP)/dF)^T * A * (Sx).

    CheckError(options.find("max_pd_iter") != options.end(), "Missing option max_pd_iter.");
    CheckError(options.find("abs_tol") != options.end(), "Missing option abs_tol.");
    CheckError(options.find("rel_tol") != options.end(), "Missing option rel_tol.");
    CheckError(options.find("verbose") != options.end(), "Missing option verbose.");
    CheckError(options.find("thread_ct") != options.end(), "Missing option thread_ct.");
    const int max_pd_iter = static_cast<int>(options.at("max_pd_iter"));
    const real abs_tol = options.at("abs_tol");
    const real rel_tol = options.at("rel_tol");
    const int verbose_level = static_cast<int>(options.at("verbose"));
    const real thread_ct = static_cast<int>(options.at("thread_ct"));
    CheckError(max_pd_iter > 0, "Invalid max_pd_iter: " + std::to_string(max_pd_iter));

    omp_set_num_threads(thread_ct);
    // Pre-factorize the matrix -- it will be skipped if the matrix has already been factorized.
    SetupProjectiveDynamicsSolver(dt);

    VectorXr adjoint = dl_dq_mid;  // Initial guess.
    VectorXr selected = VectorXr::Ones(dofs_);
    for (const auto& pair : dirichlet_) {
        adjoint(pair.first) = 0;
        selected(pair.first) = 0;
    }
    if (verbose_level > 0) PrintInfo("Projective dynamics");
    // Setup the right-hand side.
    std::vector<Eigen::Matrix<real, vertex_dim * element_dim, vertex_dim * element_dim>> pd_backward_local_matrices;
    SetupProjectiveDynamicsLocalStepTransposeDifferential(q_next, pd_backward_local_matrices);
    for (int i = 0; i < max_pd_iter; ++i) {
        if (verbose_level > 0) PrintInfo("Iteration " + std::to_string(i));
        if (verbose_level > 1) Tic();
        // Local step.
        VectorXr pd_rhs = dl_dq_mid + h2m * ApplyProjectiveDynamicsLocalStepTransposeDifferential(q_next, pd_backward_local_matrices, adjoint);
        for (const auto& pair : dirichlet_) pd_rhs(pair.first) = 0;
        if (verbose_level > 1) Toc("Local step");

        // Global step.
        if (verbose_level > 1) Tic();
        VectorXr adjoint_next = PdLhsSolve(pd_rhs);
        if (verbose_level > 1) Toc("Global step");

        // Check for convergence.
        if (verbose_level > 1) Tic();
        const VectorXr pd_lhs = PdLhsMatrixOp(adjoint);
        const real abs_error = VectorXr((pd_lhs - pd_rhs).array() * selected.array()).norm();
        const real rhs_norm = VectorXr(selected.array() * pd_rhs.array()).norm();
        if (verbose_level > 1) Toc("Convergence");
        if (verbose_level > 1) std::cout << "abs_error = " << abs_error << ", rel_tol * rhs_norm = " << rel_tol * rhs_norm << std::endl;
        if (abs_error <= rel_tol * rhs_norm + abs_tol) {
            // Should be unnecessary but for safety:
            for (const auto& pair : dirichlet_) CheckError(adjoint_next(pair.first) == 0, "Dirichlet boundary conditions violated.");
            VectorXr dl_dq_single, dl_dv_single;
            BackwardStateForce(q, v, ForwardStateForce(q, v), h2m * adjoint_next, dl_dq_single, dl_dv_single);
            dl_dq += adjoint_next + dl_dq_single;
            dl_dv = adjoint_next * dt + dl_dv_single;
            dl_df_ext = adjoint_next * h2m;
            return;
        }

        // Update.
        adjoint = adjoint_next;
    }
    PrintError("Projective dynamics back-propagation fails to converge.");
}

template<int vertex_dim, int element_dim>
const VectorXr Deformable<vertex_dim, element_dim>::PdLhsMatrixOp(const VectorXr& q) const {
    const int vertex_num = mesh_.NumOfVertices();
    const Eigen::Matrix<real, vertex_dim, -1> q_reshape = Eigen::Map<
        const Eigen::Matrix<real, vertex_dim, -1>>(q.data(), vertex_dim, vertex_num);
    Eigen::Matrix<real, vertex_dim, -1> product = Eigen::Matrix<real, vertex_dim, -1>::Zero(vertex_dim, vertex_num);
    for (int j = 0; j < vertex_dim; ++j) {
        product.row(j) = q_reshape.row(j) * pd_lhs_[j];
    }
    return Eigen::Map<const VectorXr>(product.data(), product.size());
}

template<int vertex_dim, int element_dim>
const VectorXr Deformable<vertex_dim, element_dim>::PdLhsSolve(const VectorXr& rhs) const {
    const int vertex_num = mesh_.NumOfVertices();
    const Eigen::Matrix<real, vertex_dim, -1> rhs_reshape = Eigen::Map<
        const Eigen::Matrix<real, vertex_dim, -1>>(rhs.data(), vertex_dim, vertex_num);
    Eigen::Matrix<real, vertex_dim, -1> sol = Eigen::Matrix<real, vertex_dim, -1>::Zero(vertex_dim, vertex_num);
    for (int j = 0; j < vertex_dim; ++j) {
        sol.row(j) = pd_solver_[j].solve(VectorXr(rhs_reshape.row(j)));
        CheckError(pd_solver_[j].info() == Eigen::Success, "Cholesky solver failed.");
    }
    return Eigen::Map<const VectorXr>(sol.data(), sol.size());
}

template class Deformable<2, 4>;
template class Deformable<3, 8>;<|MERGE_RESOLUTION|>--- conflicted
+++ resolved
@@ -392,11 +392,7 @@
     // f = w_i S'A'(Bp(q) - ASq_0 - ASq_i).
     // q_mid + h2m wi * S'A'ASq_mid - h2m * wi * S'A'Bp = q + hv + h2m f_ext + h2m f_state(q, v) =: rhs.
     // (I + h2mw * S'A'AS) * J - h2mw * S'A' d(BP)/dq_mid * J = drhs/d*.
-<<<<<<< HEAD
-    // J = (I + h2mw * S'A'AS - h2mw * S'A' d(BP)/dq_next)^(-1) * drhs/d*
-=======
     // J = (I + h2mw * S'A'AS - h2mw * S'A' d(BP)/dq_next)^(-1) * drhs/d*.
->>>>>>> f035e135
     // (I + h2mw * S'A'AS - h2mw * S'A' d(BP)/dq_next)^T * x = dl_dq_mid.
     // So the crux is to solve x from the equation below:
     // (I + h2m * S'A'AS)x = dl_dq_mid + h2mw * d(BP)/dq_mid^T * AS x.
